--- conflicted
+++ resolved
@@ -243,10 +243,7 @@
         renderExtension.renderView(view)
       }
 
-<<<<<<< HEAD
-=======
       System_Delegate.setBootTimeNanos(0L)
->>>>>>> af8c4e45
       try {
         withTime(0L) {
           // Initialize the choreographer at time=0.
@@ -267,10 +264,7 @@
         }
       } finally {
         viewGroup.removeView(modifiedView)
-<<<<<<< HEAD
-=======
         AnimationHandler.sAnimatorHandler.set(null)
->>>>>>> af8c4e45
       }
     }
   }
