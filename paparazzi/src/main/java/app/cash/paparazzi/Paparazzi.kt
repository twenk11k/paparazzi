--- conflicted
+++ resolved
@@ -239,14 +239,11 @@
     val frameHandler = snapshotHandler.newFrameHandler(snapshot, frameCount, fps)
     frameHandler.use {
       val viewGroup = bridgeRenderSession.rootViews[0].viewObject as ViewGroup
-<<<<<<< HEAD
       val modifiedView = renderExtensions.fold(view) { view, renderExtension ->
         renderExtension.renderView(view)
       }
 
-=======
       System_Delegate.setBootTimeNanos(0L)
->>>>>>> 8158c5ab
       try {
         withTime(0L) {
           // Initialize the choreographer at time=0.
@@ -266,12 +263,8 @@
           }
         }
       } finally {
-<<<<<<< HEAD
         viewGroup.removeView(modifiedView)
-=======
-        viewGroup.removeView(view)
         AnimationHandler.sAnimatorHandler.set(null)
->>>>>>> 8158c5ab
       }
     }
   }
